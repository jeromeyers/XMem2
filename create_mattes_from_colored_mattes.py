import cv2
import numpy as np
import re
import os
import sys
import csv
import ast
import argparse


BGR_MATTE_COLOR = (0, 0, 128)


def get_files_in_path(colormatte_path):
    """Return the list of files in the provided path."""
    file_names = os.listdir(colormatte_path)

    return file_names


def get_frame_number(filename):
    """Get the frame number from the path to the matte."""

    # regex may be more concise but less readable.
    # Find the position of the last dot
    last_dot_index = filename.rfind('.')

    # Find the position of the second-to-last dot
    second_last_dot_index = filename.rfind('.', 0, last_dot_index)

    # Extract the substring between the last two dots
    if last_dot_index != -1 and second_last_dot_index != -1:
        frame = filename[second_last_dot_index + 1 : last_dot_index]
        return frame
    else:
        print("Could not extract frame number.")


def get_frame_range(folder_path):
    """Get the min and max frame numbers for the files in the given path."""

    frame_numbers = []

    # looks for a sequence of digits (\d+) followed by ".png" and ensures that it is a whole word
    # using word boundaries (\b)
    pattern = re.compile(r'\b(\d+)\.png\b')

    for filename in os.listdir(folder_path):
        match = pattern.search(filename)
        if match:
            frame_numbers.append(int(match.group(1)))

    return min(frame_numbers), max(frame_numbers)


def create_black_matte_filename(existing_file, frame_number):
    """Create a filename (no extension) for a black matte."""
    prefix, frame, suffix = existing_file.split('.')
    frame = frame_number
    new_file = '.'.join([prefix, str(frame).zfill(8)])
    new_file = new_file.replace("colormatte", "matte")
    return new_file    


def get_image_width_height(image):
    """Given an image, obtain it's width and height."""
    height, width, channels = image.shape
    return width, height


def get_matte_path(colormatte_path):
    """Get the path for b/w mattes. Input path must contain 'colormatte'."""
    if 'colormatte' in colormatte_path:
        matte_path = colormatte_path.replace("colormatte", "mattes")
        return matte_path
    else:
        print("The provided colormattes must have a 'colormatte' folder in their path.")
        sys.exit(1)


def get_denoise_path(colormatte_path):
    """Get the path for denoise frames. Input path must contain 'colormatte'."""
    if 'colormatte' in colormatte_path:
        denoise_path = colormatte_path.replace("colormatte", "denoise")

        # Always use v001 for the denoise path. The number of frames will be the same in all versions.
        denoise_index = denoise_path.find('denoise\\')
        prefix = denoise_path[:denoise_index + len('denoise\\')]
        
        # Construct the new path with 'v001'
        denoise_path = os.path.join(prefix, 'v001')
        return denoise_path
    else:
        print("The provided colormattes must have a 'colormatte' folder in their path.")
        sys.exit(1)


def get_matte_filename(image_path):
    """Get the matte filename from the input path"""
    filename = os.path.basename(image_path)

    prefix, frame, suffix = filename.split('.')
    filename_without_extension = '.'.join([prefix, str(frame).zfill(8)]).replace("colormatte", "matte")

    return filename_without_extension


def get_matte_colors(image):
    """Get the list of colors that were used for mattes in the given image."""
    flattened_image = image.reshape((-1, 3))

    unique_colors = np.unique(flattened_image, axis=0)
    unique_colors_list = [tuple(color) for color in unique_colors]
    black = (0, 0, 0)
    unique_colors_list.remove(black)
    return unique_colors_list


def get_element_bw_matte_from_colormatte(image, target_color):
    """Create a black and white matte from the area matted by the target color."""
    # Convert the target color to a NumPy array
    target_color_np = np.array(target_color, dtype=np.uint8)

    # Create a b/w matte for the exact color using an equality check
    matte = np.all(image == target_color_np, axis=-1).astype(np.uint8) * 255

    return matte


def create_black_matte(width, height):
    """Create a solid black matte. Used for missing frames or missing element in a frame."""
    return np.zeros((height, width, 3), dtype=np.uint8)


def save_bw_matte(matte, element_matte_path, matte_filename):
    """Save the black and white matte"""
    os.makedirs(element_matte_path, exist_ok=True)

    try:
        cv2.imwrite(rf'{element_matte_path}\{matte_filename}.png', matte)
        print(rf'Saved image {element_matte_path}\{matte_filename}.png')
    except Exception as e:
        print(f"Could not save file: {e}")


def create_frame_dict(files):
    """Create a lookup by frame number for a set of files."""
    frame_dict = {}
    for file in files:
        frame_number = get_frame_number(file)
        frame_dict[int(frame_number)] = file
    return frame_dict


parser = argparse.ArgumentParser(description='Create black and white matte for element in color matte.')

# Required parameters
<<<<<<< HEAD
parser.add_argument('colormatte_path', help='Path to the colormatte files from which to extract black and white mattes')
parser.add_argument('element', type=str, help='Element that needs a black and white matte')
=======
parser.add_argument('map_colors_path', type=str, help='Path to csv file that maps matte colors to elements. Each row '
                                                      'must have a BGRColor column and an Element column whose matte '
                                                      'color will be the BGRColor.')
parser.add_argument('colormatte_path', help='Path to the colormatte files from which to extract black and white mattes')
parser.add_argument('elements', type=str, help='Comma-separated (no spaces, no brackets) list of elements taken from '
                                               'the Elements column of map_colors_path that need black and white '
                                               'mattes generated from the color mattes in colormatte_path. '
                                               'Each element must be specified with no spaces and all lower case. '
                                               'Example: elementname1,elementname2')
>>>>>>> 859e4ec8

# Optional parameters
parser.add_argument('-sf', '--start_frame', type=int, help='Start processing at this frame')
parser.add_argument('-ef', '--end_frame', type=int, help='End processing at this frame')
parser.add_argument('-incr', '--increment', type=int, default=1, help='Frame increment')

args = parser.parse_args()

bw_matte_element = args.element


# Get the default frame range from the denoise path
denoise_path = get_denoise_path(args.colormatte_path)

if args.start_frame is None or args.end_frame is None:
    denoise_start_frame, denoise_end_frame = get_frame_range(denoise_path)
    print('denoise_start_frame', denoise_start_frame)
    print('denoise_end_frame', denoise_end_frame)

if args.start_frame is None:
    matte_start_frame = denoise_start_frame
else:
    matte_start_frame = args.start_frame


if args.end_frame is None:
    matte_end_frame = denoise_end_frame
else:
    matte_end_frame = args.end_frame


print('colormatte_path', args.colormatte_path)
print('element', bw_matte_element)
print('start_frame', matte_start_frame)
print('end_frame', matte_end_frame)
print('increment', args.increment)

matte_path = get_matte_path(args.colormatte_path)

colormatte_files = get_files_in_path(args.colormatte_path)

image_path = os.path.join(args.colormatte_path, colormatte_files[0])
image = cv2.imread(image_path)

IMAGE_WIDTH, IMAGE_HEIGHT = get_image_width_height(image)
print('IMAGE_WIDTH', IMAGE_WIDTH)
print('IMAGE_HEIGHT', IMAGE_HEIGHT)

colormatte_lookup = create_frame_dict(colormatte_files)

for frame in range(matte_start_frame, matte_end_frame + 1, args.increment):
    # if colormatte_lookup[frame]:
    if frame in colormatte_lookup:
        # image_path = os.path.join(args.colormatte_path, file)
        image_path = os.path.join(args.colormatte_path, colormatte_lookup[frame])
        matte_filename = get_matte_filename(image_path)
        
        # Load the colormatte image
        image = cv2.imread(image_path)

        matte_colors = get_matte_colors(image)    

        # element is part of matte_path
        element_matte_path = rf'{matte_path}'
        # if that color is in the colormatte for that frame, create a b/w matte matte for the element
        if BGR_MATTE_COLOR in matte_colors:
            matte = get_element_bw_matte_from_colormatte(image, BGR_MATTE_COLOR)
        else:
            matte = create_black_matte(IMAGE_WIDTH, IMAGE_HEIGHT)
        
        save_bw_matte(matte, element_matte_path, matte_filename)

    else:
        # frame is missing - create black matte for element
      
        # create an output file path for that frame, based on the input file paths
        black_matte_filename = create_black_matte_filename(colormatte_files[0], frame)
        # create a black matte using the image width and height of the input images
        black_matte = create_black_matte(IMAGE_WIDTH, IMAGE_HEIGHT)
       
        # element is part of matte_path
        element_matte_path = rf'{matte_path}'
        
        save_bw_matte(black_matte, element_matte_path, black_matte_filename)

print(f"Generation of mattes for frames {matte_start_frame} through {matte_end_frame} with increment {args.increment}"
      f" is complete.")<|MERGE_RESOLUTION|>--- conflicted
+++ resolved
@@ -155,20 +155,9 @@
 parser = argparse.ArgumentParser(description='Create black and white matte for element in color matte.')
 
 # Required parameters
-<<<<<<< HEAD
+
 parser.add_argument('colormatte_path', help='Path to the colormatte files from which to extract black and white mattes')
 parser.add_argument('element', type=str, help='Element that needs a black and white matte')
-=======
-parser.add_argument('map_colors_path', type=str, help='Path to csv file that maps matte colors to elements. Each row '
-                                                      'must have a BGRColor column and an Element column whose matte '
-                                                      'color will be the BGRColor.')
-parser.add_argument('colormatte_path', help='Path to the colormatte files from which to extract black and white mattes')
-parser.add_argument('elements', type=str, help='Comma-separated (no spaces, no brackets) list of elements taken from '
-                                               'the Elements column of map_colors_path that need black and white '
-                                               'mattes generated from the color mattes in colormatte_path. '
-                                               'Each element must be specified with no spaces and all lower case. '
-                                               'Example: elementname1,elementname2')
->>>>>>> 859e4ec8
 
 # Optional parameters
 parser.add_argument('-sf', '--start_frame', type=int, help='Start processing at this frame')
